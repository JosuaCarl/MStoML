<<<<<<< HEAD
#!/usr/bin/env python3
#SBATCH --job-name VAE_training
#SBATCH --time 24:00:00
#SBATCH --mem 400G
#SBATCH --nodes 2
#SBATCH --ntasks-per-node 1
#SBATCH --cpus-per-task 1

# available processors: cpu1, cpu2-hm, gpu-a30

import sys
import os
import argparse
from pathlib import Path
import time
import datetime
import numpy as np
import pandas as pd

from typing import Union
from ConfigSpace import Configuration, ConfigurationSpace

sys.path.append( '..' )
from helpers.normalization import *
from helpers.pc_stats import *
import mlflow

os.environ['TF_CPP_MIN_LOG_LEVEL'] = '2'
import keras
from keras import Model, Sequential
from keras.layers import Input, Dense, Dropout
from keras import backend, ops, layers, activations, metrics, losses, optimizers

os.environ["PYTORCH_CUDA_ALLOC_CONF"] = "expandable_segments:True"
import torch
torch.backends.cudnn.benchmark = True
torch.backends.cudnn.enabled = True

import tensorflow as tf

last_timestamp = time.time()
step = 0
runtimes = {}

def main():
    """
    One-time traing of Variational Autoencoder

    Example:
        The  following extracts data from ../data and uses ../runs as a directory to save to.
        It will run the model on the backend tensorflow and use gpu.
        It has the name 1 to differentiate it from other runs.
        It uses a batch_size of 16 and trains for 10000 epochs.
        It will construct a new model from the condiguration space, train, test and plot it.
        Its verbosity is set to 1, meaning surface level output.
        ```
        vae.py -d "../data" -r "../runs" -b "tensorflow" -c "gpu" -n "1" -bat 16 -e 10000 -s "new" "train" "test" "plot" -v 1
        ```
    """
    data_dir, run_dir = [os.path.normpath(os.path.join(os.getcwd(), d)) for d in  [args.data_dir, args.run_dir]]
    backend_name = args.backend
    computation = args.computation
    gpu = computation == "gpu"
    name = args.name if args.name else None
    project = f"vae_{backend_name}_{computation}_{name}" if name else f"vae_{backend_name}_{computation}"
    batch_size = args.batch_size if args.batch_size else None
    epochs = args.epochs
    steps = args.steps
    verbosity =  args.verbosity if args.verbosity else 0
    outdir = Path(os.path.normpath(os.path.join(run_dir, project)))

    print(f"Using backend: {keras.backend.backend()}")
    if verbosity > 0 and gpu:
        print_available_gpus()
        if "tensorflow" in backend_name:
            print("Available GPUs: ", tf.config.list_physical_devices('GPU'))
        if "torch" in backend_name:
            print("GPU available: ", torch.cuda.is_available())
    
    time_step(message="Setup loaded", verbosity=verbosity, min_verbosity=1)

    data = read_data(data_dir, verbosity=verbosity)

    time_step("Start", verbosity=verbosity, min_verbosity=2)
    keras.utils.set_random_seed( 42 )
    previous_history = []

    if "new" in steps:
        config_space = ConfigurationSpace(
                {'input_dropout': 0.1, 'intermediate_activation': "relu", 'intermediate_dimension': 200,
                'intermediate_layers': 3, 'latent_dimension': 20, 'learning_rate': 0.001,
                'original_dim': 825000, 'solver': 'nadam', 'tied': 1, 'kld_weight': 0.1}
            )
        config = config_space.get_default_configuration()
    
        model = FIA_VAE(config)
        if verbosity >= 3:
            model.summary()
            print_utilization(gpu=gpu) 
    else:
        model = keras.saving.load_model(os.path.join(outdir, f"vae_{backend_name}_{computation}_{name}.keras"), safe_mode=True)
        model.load_weights(os.path.join(outdir, f"vae_{backend_name}_{computation}_{name}.weights.h5"))
        if os.path.join(outdir, f"vae_{backend_name}_{computation}_{name}.history.tsv"):
            previous_history = pd.read_csv( os.path.join(outdir, f"vae_{backend_name}_{computation}_{name}.history.tsv"), sep="\t" )
    previous_epochs = len(previous_history)
    
    time_step("Model built", verbosity=verbosity, min_verbosity=2)

    callbacks = []
    if "train" in steps:
        callbacks.append( keras.callbacks.ModelCheckpoint( filepath=str(outdir) + f"/vae_{backend_name}_{computation}_{name}" + "_{epoch}.keras",
                                                           save_best_only=True, monitor="val_loss",
                                                           verbose=verbosity ) )

        mlflow.set_tracking_uri(Path(os.path.join(outdir, "mlruns")))
        mlflow.set_experiment(f"FIA_VAE")
        mlflow.autolog(log_datasets=False, log_models=False, silent=verbosity < 2)
        with mlflow.start_run(run_name=f"fia_vae_hptune_test"):
            history = model.fit(data, data, validation_split=0.2,
                                batch_size=batch_size, epochs=epochs,
                                callbacks=callbacks, verbose=verbosity)
            mlflow.log_params(model.config)
        
        if verbosity >= 3:
            print("After training utilization:")
            print_utilization(gpu=gpu)
        time_step("Model trained", verbosity=verbosity, min_verbosity=2)
        
        model.save_weights( os.path.join(outdir, f"vae_{backend_name}_{computation}_{name}.weights.h5"), overwrite=True )
        model.save( os.path.join(outdir, f"vae_{backend_name}_{computation}_{name}.keras"), overwrite=True )
        
        history_df = pd.DataFrame(history.history)
        if previous_history:
            history_df = pd.concat([previous_history, history_df], ignore_index=True)
        history_df.to_csv( os.path.join(outdir, f"vae_{backend_name}_{computation}_{name}.history.tsv"), sep="\t")

        time_step("Model trained", verbosity=verbosity, min_verbosity=2)        

    if "test" in steps:
        loss, recon_loss, kl_loss = model.evaluate(data, data,
                                                    batch_size=batch_size, verbose=verbosity, callbacks=callbacks)
        print({"Loss: ": loss, "Reconstruction loss: ": recon_loss, "Kullback-Leibler loss: ": kl_loss})
        time_step("Model evaluated", verbosity=verbosity, min_verbosity=2)
        
    if "predict" in steps:
        prediction = model.predict(data, batch_size=batch_size, verbose=verbosity, callbacks=callbacks)
        time_step("Prediction made", verbosity=verbosity, min_verbosity=2)
        prediction_df = pd.DataFrame(prediction)
        prediction_df.to_csv( os.path.join(outdir, f"vae_{backend_name}_{computation}_{name}.prediction.tsv"), sep="\t" )

    if "plot" in steps:
        keras.utils.plot_model( model,
                                to_file=os.path.join(outdir, f"vae_{backend_name}_{computation}_{name}.png"),
                                show_shapes=True, show_dtype=False, show_layer_names=True,
                                rankdir="TB", expand_nested=True, dpi=600,
                                show_layer_activations=True, show_trainable=True )



def read_data(data_dir:str, verbosity:int=0):
    """
    Read in the data from a data_matrix and normalize it according to total ion counts

    Args:
        data_dir (str): Directory with "data_matrix.tsv" file. The rows must represent m/z bins, the columns different samples
    Returns:
        X: matrix with total ion count (TIC) normalized data (transposed)
    """
    binned_dfs = pd.read_csv(os.path.join(data_dir, "data_matrix.tsv"), sep="\t", index_col="mz", engine="pyarrow")
    binned_dfs[:] =  total_ion_count_normalization(binned_dfs)

    X = binned_dfs.transpose()
    time_step(message="Data loaded", verbosity=verbosity, min_verbosity=1)
    return X


def time_step(message:str, verbosity:int=0, min_verbosity:int=1):
    """
    Saves the time difference between last and current step
    """
    global last_timestamp
    global step
    global runtimes
    runtimes[f"{step}: {message}"] = time.time() - last_timestamp
    if verbosity >= min_verbosity: 
        print(f"{message} ({runtimes[f'{step}: {message}']}s)")
    last_timestamp = time.time()
    step += 1


@keras.saving.register_keras_serializable(package="FIA_VAE")
class Sampling(layers.Layer):
    """
    Uses (z_mean, z_log_var) to sample z, the vector encoding a digit.
    """
    def call(self, inputs):
        z_mean, z_log_var = inputs
        z_mean_shape = ops.shape(z_mean)
        batch   = z_mean_shape[0]
        dim     = z_mean_shape[1]
        epsilon = keras.random.normal(shape=(batch,dim))
        return ops.multiply(ops.add(z_mean, ops.exp(0.5 * z_log_var)), epsilon)
    
@keras.saving.register_keras_serializable(package="FIA_VAE")
class DenseTied(keras.layers.Layer):
    def __init__(self, tie, activation=None, **kwargs):
        self.tie = tie
        self.activation = keras.activations.get(activation)
        super().__init__(**kwargs)
    def build(self, batch_input_shape):
        self.biases = self.add_weight(name="bias", initializer="zeros", shape=[ops.shape(self.tie.input)[-1]])
        self.kernel = ops.transpose(self.tie.kernel)
        super().build(batch_input_shape)
    def call(self, inputs):
        z = ops.matmul(inputs, self.kernel)
        return self.activation(z + self.biases)


@keras.saving.register_keras_serializable(package="FIA_VAE")
class FIA_VAE(Model):
    """
    A variational autoencoder for flow injection analysis
    """
    def __init__(self, config:Union[Configuration, dict]):
        super().__init__()
        self.config             = config
        self.tied               = config["tied"] if "tied" in dict(config) else False
        intermediate_layers     = [i for i in range(config["intermediate_layers"]) 
                                    if config["intermediate_dimension"] // 2**i > config["latent_dimension"]]
        activation_function     = self.get_activation_function( config["intermediate_activation"] )

        # Encoder (with sucessive halfing of intermediate dimension)
        self.dropout            = Dropout( config["input_dropout"] , name="dropout")        
        self.intermediate_enc   = Sequential ( [ Input(shape=(config["original_dim"],), name='encoder_input') ] +
                                               [ Dense( config["intermediate_dimension"] // 2**i,
                                                        activation=activation_function ) 
                                                for i in intermediate_layers] +
                                               [ Dense( config["latent_dimension"] ) ] , name="encoder_intermediate")

        self.mu_encoder         = Dense( config["latent_dimension"], name='latent_mu' )
        self.sigma_encoder      = Dense( config["latent_dimension"], name='latent_sigma' )
        self.z_encoder          = Sampling(name="latent_reparametrization") 

        # Decoder
        self.decoder            = Sequential( [ Input(shape=(config["latent_dimension"], ), name='decoder_input') ] +
                                              [ DenseTied( tie=self.intermediate_enc.get_layer(index=i+1),
                                                           activation=activation_function ) 
                                                if self.tied else
                                                Dense( config["intermediate_dimension"] // 2**i,
                                                       activation=activation_function )
                                               for i in reversed(intermediate_layers) ] +
                                              [ DenseTied(tie=self.intermediate_enc.get_layer(index=0), activation="relu")
                                                if self.tied else
                                                Dense(config["original_dim"], activation="relu") ] , name="Decoder")

        # Define optimizer
        self.optimizer              = self.get_solver( config["solver"] )( config["learning_rate"] )

        # Loss weight + trackers
        self.kld_weight             = config["kld_weight"] if "kld_weight" in dict(config) else 1.0
        self.reconstruction_loss    = metrics.Mean(name="reconstruction_loss")
        self.kl_loss                = metrics.Mean(name="kl_loss")
        self.loss_tracker           = metrics.Mean(name="loss")

        # Compile VAE
        self.compile(optimizer=self.optimizer)

        # Config correction
        self.config["intermediate_dimension"]  = len(intermediate_layers)

    def get_activation_function(self, activation_function:str):
        """
        Convert an activation function string into a keras function

        Args:
            activation_function (str): Activation function in string representation
        Returns:
            Activation function as keras.activations or keras.layers
        """
        activation_functions = {"relu": activations.relu, "leakyrelu" :layers.LeakyReLU(), "selu": activations.selu, "tanh": activations.tanh}
        return activation_functions[activation_function]

    
    def get_solver(self, solver:str):
        """
        Convert an solver string into a keras function

        Args:
            solver (str): Solver in string representation 
        Returns:
            solver as a keras.optimizers class
        """
        solvers = {"adam": optimizers.Adam, "nadam": optimizers.Nadam, "adamw": optimizers.AdamW}
        return solvers[solver]
    
    def kl_reconstruction_loss(self, y_true, y_pred):
        """
        Loss function for Kullback-Leibler + Reconstruction loss

        Args:
            true: True values
            pred: Predicted values
        Returns:
            Loss = Kullback-Leibler + Reconstruction loss
        """
        reconstruction_loss = losses.mean_absolute_error(y_true, y_pred)
        kl_loss = -0.5 * ops.sum( 1.0 + self.sigma - ops.square(self.mu) - ops.exp(self.sigma) )
        loss = reconstruction_loss + self.kld_weight * kl_loss
        
        return {"reconstruction_loss": reconstruction_loss, "kl_loss": kl_loss, "loss": loss}

    @property
    def metrics(self):
        return [self.loss_tracker, self.reconstruction_loss, self.kl_loss]
    
    def get_config(self):
        return {"config": dict(self.config)}

    def call(self, data, training=False):
        x = self.dropout(data, training=training)
        return self.decode(self.encode(x))

    def encode(self, data):
        x = self.intermediate_enc(data)
        self.mu = self.mu_encoder(x)
        self.sigma = self.sigma_encoder(x)
        self.z = self.z_encoder( [self.mu, self.sigma] )
        return self.z
    
    def encode_mu(self, data):
        x = self.intermediate_enc(data)
        return self.mu(x)
    
    def decode(self, x):
        return self.decoder(x)

    def train_step(self, data):
        x, y = data
        with tf.GradientTape() as tape:
            y_pred = self(x, training=True)  # Forward pass
            # Compute our own loss
            loss = self.kl_reconstruction_loss(y, y_pred)

        # Compute gradients
        trainable_vars = self.trainable_variables
        gradients = tape.gradient(loss, trainable_vars)

        # Update weights
        self.optimizer.apply_gradients(zip(gradients, trainable_vars))

        self.reconstruction_loss.update_state( loss["reconstruction_loss"] )
        self.kl_loss.update_state( loss["kl_loss"] )
        self.loss_tracker.update_state( loss["loss"] )
        return loss
    
    def test_step(self, data):
        x, y = data
        y_pred = self(x, training=False)
        loss = self.kl_reconstruction_loss(y, y_pred)
        self.reconstruction_loss.update_state( loss["reconstruction_loss"] )
        self.kl_loss.update_state( loss["kl_loss"] )
        self.loss_tracker.update_state( loss["loss"] )
        return loss



if __name__ == "__main__":
    parser = argparse.ArgumentParser(prog='VAE_smac_run',
                                     description='Hyperparameter tuning for Variational Autoencoder with SMAC')
    parser.add_argument('-d', '--data_dir', required=True)
    parser.add_argument('-r', '--run_dir', required=True)
    parser.add_argument('-b', '--backend', required=True)
    parser.add_argument('-c', '--computation', required=True)
    parser.add_argument('-n', '--name', required=False)
    parser.add_argument('-bat', '--batch_size', type=int, required=False)
    parser.add_argument('-e', '--epochs', type=int, required=True)
    parser.add_argument('-s', '--steps', nargs="+", required=True)
    parser.add_argument('-v', '--verbosity', type=int, required=False)
    args = parser.parse_args()
    
    os.environ["KERAS_BACKEND"] = args.backend

    main()
=======
#!/usr/bin/env python3
#SBATCH --job-name VAE_training
#SBATCH --time 24:00:00
#SBATCH --mem 400G
#SBATCH --nodes 2
#SBATCH --ntasks-per-node 1
#SBATCH --cpus-per-task 1

# available processors: cpu1, cpu2-hm, gpu-a30

import sys
import os
import argparse
from pathlib import Path
import time
import datetime
import numpy as np
import pandas as pd

from typing import Union
from ConfigSpace import Configuration, ConfigurationSpace

sys.path.append( '..' )
from helpers.normalization import *
from helpers.pc_stats import *
import mlflow

os.environ['TF_CPP_MIN_LOG_LEVEL'] = '2'
import keras
from keras import Model, Sequential
from keras.layers import Input, Dense, Dropout
from keras import backend, ops, layers, activations, metrics, losses, optimizers

os.environ["PYTORCH_CUDA_ALLOC_CONF"] = "expandable_segments:True"
import torch
torch.backends.cudnn.benchmark = True
torch.backends.cudnn.enabled = True

import tensorflow as tf

last_timestamp = time.time()
step = 0
runtimes = {}

def main():
    """
    One-time traing of Variational Autoencoder

    Example:
        The  following extracts data from ../data and uses ../runs as a directory to save to.
        It will run the model on the backend tensorflow and use gpu.
        It has the name 1 to differentiate it from other runs.
        It uses a batch_size of 16 and trains for 10000 epochs.
        It will construct a new model from the condiguration space, train, test and plot it.
        Its verbosity is set to 1, meaning surface level output.
        ```
        vae.py -d "../data" -r "../runs" -b "tensorflow" -c "gpu" -n "1" -bat 16 -e 10000 -s "new" "train" "test" "plot" -v 1
        ```
    """
    data_dir, run_dir = [os.path.normpath(os.path.join(os.getcwd(), d)) for d in  [args.data_dir, args.run_dir]]
    backend_name = args.backend
    computation = args.computation
    gpu = computation == "gpu"
    name = args.name if args.name else None
    project = f"vae_{backend_name}_{computation}_{name}" if name else f"vae_{backend_name}_{computation}"
    batch_size = args.batch_size if args.batch_size else None
    epochs = args.epochs
    steps = args.steps
    verbosity =  args.verbosity if args.verbosity else 0
    outdir = Path(os.path.normpath(os.path.join(run_dir, project)))

    print(f"Using backend: {keras.backend.backend()}")
    if verbosity > 0 and gpu:
        print_available_gpus()
        if "tensorflow" in backend_name:
            print("Available GPUs: ", tf.config.list_physical_devices('GPU'))
        if "torch" in backend_name:
            print("GPU available: ", torch.cuda.is_available())
    
    time_step(message="Setup loaded", verbosity=verbosity, min_verbosity=1)

    data = read_data(data_dir, verbosity=verbosity)

    time_step("Start", verbosity=verbosity, min_verbosity=2)
    keras.utils.set_random_seed( 42 )
    previous_history = []

    if "new" in steps:
        config_space = ConfigurationSpace(
                {'input_dropout': 0.1, 'intermediate_activation': "relu", 'intermediate_dimension': 200,
                'intermediate_layers': 3, 'latent_dimension': 20, 'learning_rate': 0.001,
                'original_dim': 825000, 'solver': 'nadam', 'tied': 1, 'kld_weight': 0.1}
            )
        config = config_space.get_default_configuration()
    
        model = FIA_VAE(config)
        if verbosity >= 3:
            model.summary()
            print_utilization(gpu=gpu) 
    else:
        model = keras.saving.load_model(os.path.join(outdir, f"vae_{backend_name}_{computation}_{name}.keras"), safe_mode=True)
        model.load_weights(os.path.join(outdir, f"vae_{backend_name}_{computation}_{name}.weights.h5"))
        if os.path.join(outdir, f"vae_{backend_name}_{computation}_{name}.history.tsv"):
            previous_history = pd.read_csv( os.path.join(outdir, f"vae_{backend_name}_{computation}_{name}.history.tsv"), sep="\t" )
    previous_epochs = len(previous_history)
    
    time_step("Model built", verbosity=verbosity, min_verbosity=2)

    callbacks = []
    if "train" in steps:
        callbacks.append( keras.callbacks.ModelCheckpoint( filepath=str(outdir) + f"/vae_{backend_name}_{computation}_{name}" + "_{epoch}.keras",
                                                           save_best_only=True, monitor="val_loss",
                                                           verbose=verbosity ) )

        mlflow.set_tracking_uri(Path(os.path.join(outdir, "mlruns")))
        mlflow.set_experiment(f"FIA_VAE")
        mlflow.autolog(log_datasets=False, log_models=False, silent=verbosity < 2)
        with mlflow.start_run(run_name=f"fia_vae_hptune_test"):
            history = model.fit(data, data, validation_split=0.2,
                                batch_size=batch_size, epochs=epochs,
                                callbacks=callbacks, verbose=verbosity)
            mlflow.log_params(model.config)
        
        if verbosity >= 3:
            print("After training utilization:")
            print_utilization(gpu=gpu)
        time_step("Model trained", verbosity=verbosity, min_verbosity=2)
        
        model.save_weights( os.path.join(outdir, f"vae_{backend_name}_{computation}_{name}.weights.h5"), overwrite=True )
        model.save( os.path.join(outdir, f"vae_{backend_name}_{computation}_{name}.keras"), overwrite=True )
        
        history_df = pd.DataFrame(history.history)
        if previous_history:
            history_df = pd.concat([previous_history, history_df], ignore_index=True)
        history_df.to_csv( os.path.join(outdir, f"vae_{backend_name}_{computation}_{name}.history.tsv"), sep="\t")

        time_step("Model trained", verbosity=verbosity, min_verbosity=2)        

    if "test" in steps:
        loss, recon_loss, kl_loss = model.evaluate(data, data,
                                                    batch_size=batch_size, verbose=verbosity, callbacks=callbacks)
        print({"Loss: ": loss, "Reconstruction loss: ": recon_loss, "Kullback-Leibler loss: ": kl_loss})
        time_step("Model evaluated", verbosity=verbosity, min_verbosity=2)
        
    if "predict" in steps:
        prediction = model.predict(data, batch_size=batch_size, verbose=verbosity, callbacks=callbacks)
        time_step("Prediction made", verbosity=verbosity, min_verbosity=2)
        prediction_df = pd.DataFrame(prediction)
        prediction_df.to_csv( os.path.join(outdir, f"vae_{backend_name}_{computation}_{name}.prediction.tsv"), sep="\t" )

    if "plot" in steps:
        keras.utils.plot_model( model,
                                to_file=os.path.join(outdir, f"vae_{backend_name}_{computation}_{name}.png"),
                                show_shapes=True, show_dtype=False, show_layer_names=True,
                                rankdir="TB", expand_nested=True, dpi=600,
                                show_layer_activations=True, show_trainable=True )



def read_data(data_dir:str, verbosity:int=0):
    """
    Read in the data from a data_matrix and normalize it according to total ion counts

    Args:
        data_dir (str): Directory with "data_matrix.tsv" file. The rows must represent m/z bins, the columns different samples
    Returns:
        X: matrix with total ion count (TIC) normalized data (transposed)
    """
    binned_dfs = pd.read_csv(os.path.join(data_dir, "data_matrix.tsv"), sep="\t", index_col="mz", engine="pyarrow")
    binned_dfs[:] =  total_ion_count_normalization(binned_dfs)

    X = binned_dfs.transpose()
    time_step(message="Data loaded", verbosity=verbosity, min_verbosity=1)
    return X


def time_step(message:str, verbosity:int=0, min_verbosity:int=1):
    """
    Saves the time difference between last and current step
    """
    global last_timestamp
    global step
    global runtimes
    runtimes[f"{step}: {message}"] = time.time() - last_timestamp
    if verbosity >= min_verbosity: 
        print(f"{message} ({runtimes[f'{step}: {message}']}s)")
    last_timestamp = time.time()
    step += 1


@keras.saving.register_keras_serializable(package="FIA_VAE")
class Sampling(layers.Layer):
    """
    Uses (z_mean, z_log_var) to sample z, the vector encoding a digit.
    """
    def call(self, inputs):
        z_mean, z_log_var = inputs
        z_mean_shape = ops.shape(z_mean)
        batch   = z_mean_shape[0]
        dim     = z_mean_shape[1]
        epsilon = keras.random.normal(shape=(batch,dim))
        return ops.multiply(ops.add(z_mean, ops.exp(0.5 * z_log_var)), epsilon)
    
@keras.saving.register_keras_serializable(package="FIA_VAE")
class DenseTied(keras.layers.Layer):
    def __init__(self, tie, activation=None, **kwargs):
        self.tie = tie
        self.activation = keras.activations.get(activation)
        super().__init__(**kwargs)
    def build(self, batch_input_shape):
        self.biases = self.add_weight(name="bias", initializer="zeros", shape=[ops.shape(self.tie.input)[-1]])
        self.kernel = ops.transpose(self.tie.kernel)
        super().build(batch_input_shape)
    def call(self, inputs):
        z = ops.matmul(inputs, self.kernel)
        return self.activation(z + self.biases)


@keras.saving.register_keras_serializable(package="FIA_VAE")
class FIA_VAE(Model):
    """
    A variational autoencoder for flow injection analysis
    """
    def __init__(self, config:Union[Configuration, dict]):
        super().__init__()
        self.config             = dict(config)
        self.tied               = config["tied"] if "tied" in self.config else False
        intermediate_layers     = [i for i in range(config["intermediate_layers"]) 
                                    if config["intermediate_dimension"] // 2**i > config["latent_dimension"]]
        activation_function     = self.get_activation_function( config["intermediate_activation"] )

        # Encoder (with sucessive halfing of intermediate dimension)
        self.dropout            = Dropout( config["input_dropout"] , name="dropout")        
        self.intermediate_enc   = Sequential ( [ Input(shape=(config["original_dim"],), name='encoder_input') ] +
                                               [ Dense( config["intermediate_dimension"] // 2**i,
                                                        activation=activation_function ) 
                                                for i in intermediate_layers] +
                                               [ Dense( config["latent_dimension"] ) ] , name="encoder_intermediate")

        self.mu_encoder         = Dense( config["latent_dimension"], name='latent_mu' )
        self.sigma_encoder      = Dense( config["latent_dimension"], name='latent_sigma' )
        self.z_encoder          = Sampling(name="latent_reparametrization") 

        # Decoder
        self.decoder            = Sequential( [ Input(shape=(config["latent_dimension"], ), name='decoder_input') ] +
                                              [ DenseTied( tie=self.intermediate_enc.get_layer(index=i+1),
                                                           activation=activation_function ) 
                                                if self.tied else
                                                Dense( config["intermediate_dimension"] // 2**i,
                                                       activation=activation_function )
                                               for i in reversed(intermediate_layers) ] +
                                              [ DenseTied(tie=self.intermediate_enc.get_layer(index=0), activation="relu")
                                                if self.tied else
                                                Dense(config["original_dim"], activation="relu") ] , name="Decoder")

        # Define optimizer
        self.optimizer              = self.get_solver( config["solver"] )( config["learning_rate"] )

        # Loss weight + trackers
        self.kld_weight             = config["kld_weight"] if "kld_weight" in dict(config) else 1.0
        self.reconstruction_loss    = metrics.Mean(name="reconstruction_loss")
        self.kl_loss                = metrics.Mean(name="kl_loss")
        self.loss_tracker           = metrics.Mean(name="loss")

        # Compile VAE
        self.compile(optimizer=self.optimizer)

        # Config correction
        self.config["intermediate_dimension"]  = len(intermediate_layers)

    def get_activation_function(self, activation_function:str):
        """
        Convert an activation function string into a keras function

        Args:
            activation_function (str): Activation function in string representation
        Returns:
            Activation function as keras.activations or keras.layers
        """
        activation_functions = {"relu": activations.relu, "leakyrelu" :layers.LeakyReLU(), "selu": activations.selu, "tanh": activations.tanh}
        return activation_functions[activation_function]

    
    def get_solver(self, solver:str):
        """
        Convert an solver string into a keras function

        Args:
            solver (str): Solver in string representation 
        Returns:
            solver as a keras.optimizers class
        """
        solvers = {"adam": optimizers.Adam, "nadam": optimizers.Nadam, "adamw": optimizers.AdamW}
        return solvers[solver]
    
    def kl_reconstruction_loss(self, y_true, y_pred):
        """
        Loss function for Kullback-Leibler + Reconstruction loss

        Args:
            true: True values
            pred: Predicted values
        Returns:
            Loss = Kullback-Leibler + Reconstruction loss
        """
        reconstruction_loss = losses.mean_absolute_error(y_true, y_pred)
        kl_loss = -0.5 * ops.sum( 1.0 + self.sigma - ops.square(self.mu) - ops.exp(self.sigma) )
        loss = reconstruction_loss + self.kld_weight * kl_loss
        
        return {"reconstruction_loss": reconstruction_loss, "kl_loss": kl_loss, "loss": loss}

    @property
    def metrics(self):
        return [self.loss_tracker, self.reconstruction_loss, self.kl_loss]
    
    def get_config(self):
        return {"config": dict(self.config)}

    def call(self, data, training=False):
        x = self.dropout(data, training=training)
        return self.decode(self.encode(x))

    def encode(self, data):
        x = self.intermediate_enc(data)
        self.mu = self.mu_encoder(x)
        self.sigma = self.sigma_encoder(x)
        self.z = self.z_encoder( [self.mu, self.sigma] )
        return self.z
    
    def encode_mu(self, data):
        x = self.intermediate_enc(data)
        return self.mu(x)
    
    def decode(self, x):
        return self.decoder(x)

    def train_step(self, data):
        x, y = data
        with tf.GradientTape() as tape:
            y_pred = self(x, training=True)  # Forward pass
            # Compute our own loss
            loss = self.kl_reconstruction_loss(y, y_pred)

        # Compute gradients
        trainable_vars = self.trainable_variables
        gradients = tape.gradient(loss, trainable_vars)

        # Update weights
        self.optimizer.apply_gradients(zip(gradients, trainable_vars))

        self.reconstruction_loss.update_state( loss["reconstruction_loss"] )
        self.kl_loss.update_state( loss["kl_loss"] )
        self.loss_tracker.update_state( loss["loss"] )
        return loss
    
    def test_step(self, data):
        x, y = data
        y_pred = self(x, training=False)
        loss = self.kl_reconstruction_loss(y, y_pred)
        self.reconstruction_loss.update_state( loss["reconstruction_loss"] )
        self.kl_loss.update_state( loss["kl_loss"] )
        self.loss_tracker.update_state( loss["loss"] )
        return loss



if __name__ == "__main__":
    parser = argparse.ArgumentParser(prog='VAE_smac_run',
                                     description='Hyperparameter tuning for Variational Autoencoder with SMAC')
    parser.add_argument('-d', '--data_dir', required=True)
    parser.add_argument('-r', '--run_dir', required=True)
    parser.add_argument('-b', '--backend', required=True)
    parser.add_argument('-c', '--computation', required=True)
    parser.add_argument('-n', '--name', required=False)
    parser.add_argument('-bat', '--batch_size', type=int, required=False)
    parser.add_argument('-e', '--epochs', type=int, required=True)
    parser.add_argument('-s', '--steps', nargs="+", required=True)
    parser.add_argument('-v', '--verbosity', type=int, required=False)
    args = parser.parse_args()
    
    os.environ["KERAS_BACKEND"] = args.backend

    main()
>>>>>>> a47404b6
<|MERGE_RESOLUTION|>--- conflicted
+++ resolved
@@ -1,4 +1,3 @@
-<<<<<<< HEAD
 #!/usr/bin/env python3
 #SBATCH --job-name VAE_training
 #SBATCH --time 24:00:00
@@ -224,8 +223,8 @@
     """
     def __init__(self, config:Union[Configuration, dict]):
         super().__init__()
-        self.config             = config
-        self.tied               = config["tied"] if "tied" in dict(config) else False
+        self.config             = dict(config)
+        self.tied               = config["tied"] if "tied" in self.config else False
         intermediate_layers     = [i for i in range(config["intermediate_layers"]) 
                                     if config["intermediate_dimension"] // 2**i > config["latent_dimension"]]
         activation_function     = self.get_activation_function( config["intermediate_activation"] )
@@ -381,389 +380,4 @@
     
     os.environ["KERAS_BACKEND"] = args.backend
 
-    main()
-=======
-#!/usr/bin/env python3
-#SBATCH --job-name VAE_training
-#SBATCH --time 24:00:00
-#SBATCH --mem 400G
-#SBATCH --nodes 2
-#SBATCH --ntasks-per-node 1
-#SBATCH --cpus-per-task 1
-
-# available processors: cpu1, cpu2-hm, gpu-a30
-
-import sys
-import os
-import argparse
-from pathlib import Path
-import time
-import datetime
-import numpy as np
-import pandas as pd
-
-from typing import Union
-from ConfigSpace import Configuration, ConfigurationSpace
-
-sys.path.append( '..' )
-from helpers.normalization import *
-from helpers.pc_stats import *
-import mlflow
-
-os.environ['TF_CPP_MIN_LOG_LEVEL'] = '2'
-import keras
-from keras import Model, Sequential
-from keras.layers import Input, Dense, Dropout
-from keras import backend, ops, layers, activations, metrics, losses, optimizers
-
-os.environ["PYTORCH_CUDA_ALLOC_CONF"] = "expandable_segments:True"
-import torch
-torch.backends.cudnn.benchmark = True
-torch.backends.cudnn.enabled = True
-
-import tensorflow as tf
-
-last_timestamp = time.time()
-step = 0
-runtimes = {}
-
-def main():
-    """
-    One-time traing of Variational Autoencoder
-
-    Example:
-        The  following extracts data from ../data and uses ../runs as a directory to save to.
-        It will run the model on the backend tensorflow and use gpu.
-        It has the name 1 to differentiate it from other runs.
-        It uses a batch_size of 16 and trains for 10000 epochs.
-        It will construct a new model from the condiguration space, train, test and plot it.
-        Its verbosity is set to 1, meaning surface level output.
-        ```
-        vae.py -d "../data" -r "../runs" -b "tensorflow" -c "gpu" -n "1" -bat 16 -e 10000 -s "new" "train" "test" "plot" -v 1
-        ```
-    """
-    data_dir, run_dir = [os.path.normpath(os.path.join(os.getcwd(), d)) for d in  [args.data_dir, args.run_dir]]
-    backend_name = args.backend
-    computation = args.computation
-    gpu = computation == "gpu"
-    name = args.name if args.name else None
-    project = f"vae_{backend_name}_{computation}_{name}" if name else f"vae_{backend_name}_{computation}"
-    batch_size = args.batch_size if args.batch_size else None
-    epochs = args.epochs
-    steps = args.steps
-    verbosity =  args.verbosity if args.verbosity else 0
-    outdir = Path(os.path.normpath(os.path.join(run_dir, project)))
-
-    print(f"Using backend: {keras.backend.backend()}")
-    if verbosity > 0 and gpu:
-        print_available_gpus()
-        if "tensorflow" in backend_name:
-            print("Available GPUs: ", tf.config.list_physical_devices('GPU'))
-        if "torch" in backend_name:
-            print("GPU available: ", torch.cuda.is_available())
-    
-    time_step(message="Setup loaded", verbosity=verbosity, min_verbosity=1)
-
-    data = read_data(data_dir, verbosity=verbosity)
-
-    time_step("Start", verbosity=verbosity, min_verbosity=2)
-    keras.utils.set_random_seed( 42 )
-    previous_history = []
-
-    if "new" in steps:
-        config_space = ConfigurationSpace(
-                {'input_dropout': 0.1, 'intermediate_activation': "relu", 'intermediate_dimension': 200,
-                'intermediate_layers': 3, 'latent_dimension': 20, 'learning_rate': 0.001,
-                'original_dim': 825000, 'solver': 'nadam', 'tied': 1, 'kld_weight': 0.1}
-            )
-        config = config_space.get_default_configuration()
-    
-        model = FIA_VAE(config)
-        if verbosity >= 3:
-            model.summary()
-            print_utilization(gpu=gpu) 
-    else:
-        model = keras.saving.load_model(os.path.join(outdir, f"vae_{backend_name}_{computation}_{name}.keras"), safe_mode=True)
-        model.load_weights(os.path.join(outdir, f"vae_{backend_name}_{computation}_{name}.weights.h5"))
-        if os.path.join(outdir, f"vae_{backend_name}_{computation}_{name}.history.tsv"):
-            previous_history = pd.read_csv( os.path.join(outdir, f"vae_{backend_name}_{computation}_{name}.history.tsv"), sep="\t" )
-    previous_epochs = len(previous_history)
-    
-    time_step("Model built", verbosity=verbosity, min_verbosity=2)
-
-    callbacks = []
-    if "train" in steps:
-        callbacks.append( keras.callbacks.ModelCheckpoint( filepath=str(outdir) + f"/vae_{backend_name}_{computation}_{name}" + "_{epoch}.keras",
-                                                           save_best_only=True, monitor="val_loss",
-                                                           verbose=verbosity ) )
-
-        mlflow.set_tracking_uri(Path(os.path.join(outdir, "mlruns")))
-        mlflow.set_experiment(f"FIA_VAE")
-        mlflow.autolog(log_datasets=False, log_models=False, silent=verbosity < 2)
-        with mlflow.start_run(run_name=f"fia_vae_hptune_test"):
-            history = model.fit(data, data, validation_split=0.2,
-                                batch_size=batch_size, epochs=epochs,
-                                callbacks=callbacks, verbose=verbosity)
-            mlflow.log_params(model.config)
-        
-        if verbosity >= 3:
-            print("After training utilization:")
-            print_utilization(gpu=gpu)
-        time_step("Model trained", verbosity=verbosity, min_verbosity=2)
-        
-        model.save_weights( os.path.join(outdir, f"vae_{backend_name}_{computation}_{name}.weights.h5"), overwrite=True )
-        model.save( os.path.join(outdir, f"vae_{backend_name}_{computation}_{name}.keras"), overwrite=True )
-        
-        history_df = pd.DataFrame(history.history)
-        if previous_history:
-            history_df = pd.concat([previous_history, history_df], ignore_index=True)
-        history_df.to_csv( os.path.join(outdir, f"vae_{backend_name}_{computation}_{name}.history.tsv"), sep="\t")
-
-        time_step("Model trained", verbosity=verbosity, min_verbosity=2)        
-
-    if "test" in steps:
-        loss, recon_loss, kl_loss = model.evaluate(data, data,
-                                                    batch_size=batch_size, verbose=verbosity, callbacks=callbacks)
-        print({"Loss: ": loss, "Reconstruction loss: ": recon_loss, "Kullback-Leibler loss: ": kl_loss})
-        time_step("Model evaluated", verbosity=verbosity, min_verbosity=2)
-        
-    if "predict" in steps:
-        prediction = model.predict(data, batch_size=batch_size, verbose=verbosity, callbacks=callbacks)
-        time_step("Prediction made", verbosity=verbosity, min_verbosity=2)
-        prediction_df = pd.DataFrame(prediction)
-        prediction_df.to_csv( os.path.join(outdir, f"vae_{backend_name}_{computation}_{name}.prediction.tsv"), sep="\t" )
-
-    if "plot" in steps:
-        keras.utils.plot_model( model,
-                                to_file=os.path.join(outdir, f"vae_{backend_name}_{computation}_{name}.png"),
-                                show_shapes=True, show_dtype=False, show_layer_names=True,
-                                rankdir="TB", expand_nested=True, dpi=600,
-                                show_layer_activations=True, show_trainable=True )
-
-
-
-def read_data(data_dir:str, verbosity:int=0):
-    """
-    Read in the data from a data_matrix and normalize it according to total ion counts
-
-    Args:
-        data_dir (str): Directory with "data_matrix.tsv" file. The rows must represent m/z bins, the columns different samples
-    Returns:
-        X: matrix with total ion count (TIC) normalized data (transposed)
-    """
-    binned_dfs = pd.read_csv(os.path.join(data_dir, "data_matrix.tsv"), sep="\t", index_col="mz", engine="pyarrow")
-    binned_dfs[:] =  total_ion_count_normalization(binned_dfs)
-
-    X = binned_dfs.transpose()
-    time_step(message="Data loaded", verbosity=verbosity, min_verbosity=1)
-    return X
-
-
-def time_step(message:str, verbosity:int=0, min_verbosity:int=1):
-    """
-    Saves the time difference between last and current step
-    """
-    global last_timestamp
-    global step
-    global runtimes
-    runtimes[f"{step}: {message}"] = time.time() - last_timestamp
-    if verbosity >= min_verbosity: 
-        print(f"{message} ({runtimes[f'{step}: {message}']}s)")
-    last_timestamp = time.time()
-    step += 1
-
-
-@keras.saving.register_keras_serializable(package="FIA_VAE")
-class Sampling(layers.Layer):
-    """
-    Uses (z_mean, z_log_var) to sample z, the vector encoding a digit.
-    """
-    def call(self, inputs):
-        z_mean, z_log_var = inputs
-        z_mean_shape = ops.shape(z_mean)
-        batch   = z_mean_shape[0]
-        dim     = z_mean_shape[1]
-        epsilon = keras.random.normal(shape=(batch,dim))
-        return ops.multiply(ops.add(z_mean, ops.exp(0.5 * z_log_var)), epsilon)
-    
-@keras.saving.register_keras_serializable(package="FIA_VAE")
-class DenseTied(keras.layers.Layer):
-    def __init__(self, tie, activation=None, **kwargs):
-        self.tie = tie
-        self.activation = keras.activations.get(activation)
-        super().__init__(**kwargs)
-    def build(self, batch_input_shape):
-        self.biases = self.add_weight(name="bias", initializer="zeros", shape=[ops.shape(self.tie.input)[-1]])
-        self.kernel = ops.transpose(self.tie.kernel)
-        super().build(batch_input_shape)
-    def call(self, inputs):
-        z = ops.matmul(inputs, self.kernel)
-        return self.activation(z + self.biases)
-
-
-@keras.saving.register_keras_serializable(package="FIA_VAE")
-class FIA_VAE(Model):
-    """
-    A variational autoencoder for flow injection analysis
-    """
-    def __init__(self, config:Union[Configuration, dict]):
-        super().__init__()
-        self.config             = dict(config)
-        self.tied               = config["tied"] if "tied" in self.config else False
-        intermediate_layers     = [i for i in range(config["intermediate_layers"]) 
-                                    if config["intermediate_dimension"] // 2**i > config["latent_dimension"]]
-        activation_function     = self.get_activation_function( config["intermediate_activation"] )
-
-        # Encoder (with sucessive halfing of intermediate dimension)
-        self.dropout            = Dropout( config["input_dropout"] , name="dropout")        
-        self.intermediate_enc   = Sequential ( [ Input(shape=(config["original_dim"],), name='encoder_input') ] +
-                                               [ Dense( config["intermediate_dimension"] // 2**i,
-                                                        activation=activation_function ) 
-                                                for i in intermediate_layers] +
-                                               [ Dense( config["latent_dimension"] ) ] , name="encoder_intermediate")
-
-        self.mu_encoder         = Dense( config["latent_dimension"], name='latent_mu' )
-        self.sigma_encoder      = Dense( config["latent_dimension"], name='latent_sigma' )
-        self.z_encoder          = Sampling(name="latent_reparametrization") 
-
-        # Decoder
-        self.decoder            = Sequential( [ Input(shape=(config["latent_dimension"], ), name='decoder_input') ] +
-                                              [ DenseTied( tie=self.intermediate_enc.get_layer(index=i+1),
-                                                           activation=activation_function ) 
-                                                if self.tied else
-                                                Dense( config["intermediate_dimension"] // 2**i,
-                                                       activation=activation_function )
-                                               for i in reversed(intermediate_layers) ] +
-                                              [ DenseTied(tie=self.intermediate_enc.get_layer(index=0), activation="relu")
-                                                if self.tied else
-                                                Dense(config["original_dim"], activation="relu") ] , name="Decoder")
-
-        # Define optimizer
-        self.optimizer              = self.get_solver( config["solver"] )( config["learning_rate"] )
-
-        # Loss weight + trackers
-        self.kld_weight             = config["kld_weight"] if "kld_weight" in dict(config) else 1.0
-        self.reconstruction_loss    = metrics.Mean(name="reconstruction_loss")
-        self.kl_loss                = metrics.Mean(name="kl_loss")
-        self.loss_tracker           = metrics.Mean(name="loss")
-
-        # Compile VAE
-        self.compile(optimizer=self.optimizer)
-
-        # Config correction
-        self.config["intermediate_dimension"]  = len(intermediate_layers)
-
-    def get_activation_function(self, activation_function:str):
-        """
-        Convert an activation function string into a keras function
-
-        Args:
-            activation_function (str): Activation function in string representation
-        Returns:
-            Activation function as keras.activations or keras.layers
-        """
-        activation_functions = {"relu": activations.relu, "leakyrelu" :layers.LeakyReLU(), "selu": activations.selu, "tanh": activations.tanh}
-        return activation_functions[activation_function]
-
-    
-    def get_solver(self, solver:str):
-        """
-        Convert an solver string into a keras function
-
-        Args:
-            solver (str): Solver in string representation 
-        Returns:
-            solver as a keras.optimizers class
-        """
-        solvers = {"adam": optimizers.Adam, "nadam": optimizers.Nadam, "adamw": optimizers.AdamW}
-        return solvers[solver]
-    
-    def kl_reconstruction_loss(self, y_true, y_pred):
-        """
-        Loss function for Kullback-Leibler + Reconstruction loss
-
-        Args:
-            true: True values
-            pred: Predicted values
-        Returns:
-            Loss = Kullback-Leibler + Reconstruction loss
-        """
-        reconstruction_loss = losses.mean_absolute_error(y_true, y_pred)
-        kl_loss = -0.5 * ops.sum( 1.0 + self.sigma - ops.square(self.mu) - ops.exp(self.sigma) )
-        loss = reconstruction_loss + self.kld_weight * kl_loss
-        
-        return {"reconstruction_loss": reconstruction_loss, "kl_loss": kl_loss, "loss": loss}
-
-    @property
-    def metrics(self):
-        return [self.loss_tracker, self.reconstruction_loss, self.kl_loss]
-    
-    def get_config(self):
-        return {"config": dict(self.config)}
-
-    def call(self, data, training=False):
-        x = self.dropout(data, training=training)
-        return self.decode(self.encode(x))
-
-    def encode(self, data):
-        x = self.intermediate_enc(data)
-        self.mu = self.mu_encoder(x)
-        self.sigma = self.sigma_encoder(x)
-        self.z = self.z_encoder( [self.mu, self.sigma] )
-        return self.z
-    
-    def encode_mu(self, data):
-        x = self.intermediate_enc(data)
-        return self.mu(x)
-    
-    def decode(self, x):
-        return self.decoder(x)
-
-    def train_step(self, data):
-        x, y = data
-        with tf.GradientTape() as tape:
-            y_pred = self(x, training=True)  # Forward pass
-            # Compute our own loss
-            loss = self.kl_reconstruction_loss(y, y_pred)
-
-        # Compute gradients
-        trainable_vars = self.trainable_variables
-        gradients = tape.gradient(loss, trainable_vars)
-
-        # Update weights
-        self.optimizer.apply_gradients(zip(gradients, trainable_vars))
-
-        self.reconstruction_loss.update_state( loss["reconstruction_loss"] )
-        self.kl_loss.update_state( loss["kl_loss"] )
-        self.loss_tracker.update_state( loss["loss"] )
-        return loss
-    
-    def test_step(self, data):
-        x, y = data
-        y_pred = self(x, training=False)
-        loss = self.kl_reconstruction_loss(y, y_pred)
-        self.reconstruction_loss.update_state( loss["reconstruction_loss"] )
-        self.kl_loss.update_state( loss["kl_loss"] )
-        self.loss_tracker.update_state( loss["loss"] )
-        return loss
-
-
-
-if __name__ == "__main__":
-    parser = argparse.ArgumentParser(prog='VAE_smac_run',
-                                     description='Hyperparameter tuning for Variational Autoencoder with SMAC')
-    parser.add_argument('-d', '--data_dir', required=True)
-    parser.add_argument('-r', '--run_dir', required=True)
-    parser.add_argument('-b', '--backend', required=True)
-    parser.add_argument('-c', '--computation', required=True)
-    parser.add_argument('-n', '--name', required=False)
-    parser.add_argument('-bat', '--batch_size', type=int, required=False)
-    parser.add_argument('-e', '--epochs', type=int, required=True)
-    parser.add_argument('-s', '--steps', nargs="+", required=True)
-    parser.add_argument('-v', '--verbosity', type=int, required=False)
-    args = parser.parse_args()
-    
-    os.environ["KERAS_BACKEND"] = args.backend
-
-    main()
->>>>>>> a47404b6
+    main()