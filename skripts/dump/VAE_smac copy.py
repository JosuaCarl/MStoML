--- conflicted
+++ resolved
@@ -1,4 +1,3 @@
-<<<<<<< HEAD
 #!/usr/bin/env python3
 #SBATCH --job-name VAE_tuning
 #SBATCH --time 24:00:00
@@ -35,7 +34,7 @@
 sys.path.append("..")
 from helpers.pc_stats import *
 from FIA.FIA import *
-from VAE.vae import *
+from VAE.VAE import *
 
 # Argument parser
 parser = argparse.ArgumentParser(prog='VAE_smac_run',
@@ -391,399 +390,4 @@
 
 
 if __name__ == "__main__":
-    main()
-=======
-#!/usr/bin/env python3
-#SBATCH --job-name VAE_tuning
-#SBATCH --time 24:00:00
-#SBATCH --mem 400G
-#SBATCH --nodes 2
-#SBATCH --ntasks-per-node 1
-#SBATCH --cpus-per-task 1
-
-# available processors: cpu1, cpu2-hm, gpu-a30
-
-# imports
-import sys
-import os
-import time
-import argparse
-from tqdm import tqdm
-from pathlib import Path
-import pandas as pd
-
-from sklearn.model_selection import train_test_split
-
-from ConfigSpace import Categorical, Configuration, ConfigurationSpace, Float, Integer, Constant, ForbiddenGreaterThanRelation
-from smac import MultiFidelityFacade
-from smac import Scenario
-from smac.intensifier.hyperband import Hyperband
-from smac.runhistory.dataclasses import TrialValue
-
-# Doesn't work with Slurm, because __file__ variable is not copied
-"""
-dir_path = os.path.dirname(os.path.realpath(__file__))
-sys.path.append( os.path.normcase(os.path.join( dir_path, '..' )))
-print(os.path.normpath(os.path.join( dir_path, '..' )))
-"""
-sys.path.append("..")
-from helpers.pc_stats import *
-from FIA.FIA import *
-from VAE.VAE import *
-
-# Argument parser
-parser = argparse.ArgumentParser(prog='VAE_smac_run',
-                                description='Hyperparameter tuning for Variational Autoencoder with SMAC')
-parser.add_argument('-d', '--data_dir')
-parser.add_argument('-r', '--run_dir')
-parser.add_argument('-v', '--verbosity')
-parser.add_argument('-f', '--framework')
-parser.add_argument('-o', '--overwrite')
-args = parser.parse_args()
-
-
-# Logging (time and steps)
-last_timestamp = time.time()
-step = 0
-runtimes = {}
-
-def main():
-    """
-    Hyperparameter optimization with SMAC3
-    """
-    data_dir, run_dir = [os.path.normpath(os.path.join(os.getcwd(), d)) for d in  [args.data_dir, args.run_dir]]
-    overwrite, verbosity = ( bool(args.overwrite), int(args.verbosity) )
-    framework = args.framework
-    outdir = Path(os.path.normpath(os.path.join(run_dir, f"smac_vae_{framework}")))
-    time_step(message="Setup loaded", verbosity=verbosity)
-
-    X = read_data(data_dir, verbosity=verbosity)
-
-    configuration_space = ConfigurationSpace(seed=42)
-    hyperparameters = [
-        Constant(       "original_dim",             X.shape[1]),
-        Float(          "input_dropout",            (0.0, 0.5), default=0.25),
-        Integer(        "intermediate_layers",      (1, 5), default=2),
-        Integer(        "intermediate_dimension",   (100, 500), log=True, default=500),
-        Categorical(    "intermediate_activation",  ["relu", "selu", "tanh", "leakyrelu"], default="selu"),
-        Integer(        "latent_dimension",         (10, 100), log=False, default=100),
-        Categorical(    "solver",                   ["nadam"], default="nadam"),
-        Float(          "learning_rate",            (1e-4, 1e-2), log=True, default=1e-3)
-    ]
-    configuration_space.add_hyperparameters(hyperparameters)
-    forbidden_clauses = [
-        ForbiddenGreaterThanRelation(configuration_space["latent_dimension"], configuration_space["intermediate_dimension"])
-    ]
-    configuration_space.add_forbidden_clauses(forbidden_clauses)
-    if verbosity > 0: 
-        print(f"Configuration space defined with estimated {configuration_space.estimate_size()} possible combinations.\n")
-
-
-    if "torch" in framework:
-        fia_vae = FIA_VAE(framework)
-        fia_vae_hptune = FIA_VAE_tune_torch( X, test_size=0.2, configuration_space=configuration_space, model_builder=FIA_VAE_torch,
-                                             device=device, workers=0, batch_size=64, log_dir=os.path.join(outdir, "log"), verbosity=verbosity )
-        
-    elif "keras" in framework:
-        fia_vae_hptune = FIA_VAE_tune_keras( X, test_size=0.2, configuration_space=configuration_space, model_builder=FIA_VAE_keras,
-                                                   batch_size=64, log_dir=os.path.join(outdir, "log"), verbosity=verbosity )
-    
-    else:
-        raise(ValueError(f"The framework '{framework}' is not implemented. The framework must contain one of ['torch', 'keras']."))
-
-
-    scenario = Scenario( fia_vae_hptune.configuration_space, deterministic=True,
-                         n_trials=100000, min_budget=2, max_budget=100,
-                         n_workers=1, output_directory=outdir,
-                         walltime_limit=np.inf, cputime_limit=np.inf, trial_memory_limit=None )   # Max RAM in Bytes (not MB)
-                        
-    initial_design = MultiFidelityFacade.get_initial_design(scenario, n_configs=10)
-    intensifier = Hyperband(scenario, incumbent_selection="highest_budget")
-    facade = MultiFidelityFacade( scenario, fia_vae_hptune.train, 
-                                  initial_design=initial_design, intensifier=intensifier,
-                                  overwrite=overwrite, logging_level=30-verbosity*10 )
-    time_step(message=f"SMAC defined. Overwriting: {overwrite}", verbosity=verbosity)
-
-    incumbent = run_optimization(facade=facade, smac_model=fia_vae_hptune, verbose_steps=10, verbosity=verbosity)
-
-    best_hp = validate_incumbent(incumbent=incumbent, fascade=facade, verbosity=verbosity)
-
-    save_runtime(run_dir=run_dir, verbosity=verbosity)
-
-
-# METHODS
-def time_step(message:str, verbosity:int=0):
-    """
-    Saves the time difference between last and current step
-    """
-    global last_timestamp
-    global step
-    global runtimes
-    runtimes[f"{step}: {message}"] = [time.time() - last_timestamp]
-    last_timestamp = time.time()
-    step += 1
-    if verbosity > 0: 
-        print(message)
-
-
-def ask_tell_optimization(facade, smac_model, n:int=10, verbosity:int=0):
-    """
-    Run the training run for n steps in a more verbose mode
-
-    Args:
-        facade: Facade used by smac
-        smac_model: smac model that is used
-        n (int): number of verbose runs
-        verbosity (int): verbosity of output
-    """
-    for i in tqdm(range(n)):
-        acc_time = time.time()
-        info = facade.ask()
-        assert info.seed is not None
-        if verbosity > 1:
-            print(f"Configuration: {dict(info.config)}")
-        loss = smac_model.train(info.config, seed=info.seed, budget=info.budget)
-        value = TrialValue(cost=loss, time=time.time()-acc_time, starttime=acc_time, endtime=time.time())
-
-        facade.tell(info, value)
-
-
-def run_optimization(facade, smac_model, verbose_steps:int=10, verbosity:int=0):
-    """
-    Perform optimization run with smac facade.
-
-    Args:
-        facade: SMAC facade
-        smac_model: Model to supply for training
-        verbose_steps (int): number of steps to be returned in a more verbose fashion
-        verbosity (int): level of verbosity
-    Returns:
-        incumbent: best hyperparameter cominations
-    """
-    if verbosity > 0:
-        print("Starting search:")
-        ask_tell_optimization(facade=facade, smac_model=smac_model, n=verbose_steps, verbosity=verbosity)
-    incumbent = facade.optimize()
-    time_step(message="Search completed", verbosity=verbosity)
-    return incumbent
-
-
-def validate_incumbent(incumbent, fascade, run_dir:str, verbosity:int=0):
-    """
-    Saves the history of one run
-
-    Args:
-        incumbent: The calculated incumbent (best hyperparameters)
-        fascade: The fascade used for computation
-        verbosity (int): level of verbosity
-    """
-    best_hp = incumbent[0] if isinstance(incumbent, list) else incumbent
-    return best_hp 
-
-
-def save_runtime(run_dir, verbosity:int=0):
-    global runtimes
-    runtimes["total"] = [np.sum(runtimes.values())]
-    runtime_df = pd.DataFrame(runtimes)
-    runtime_df.to_csv(os.path.join(run_dir, "runtimes.tsv"), sep="\t")
-    if verbosity > 0: 
-        print("Finished!")
-    
-    return runtime_df
-
-# CLASSES
-class FIA_VAE_tune_torch:
-    def __init__(self, X, test_size:float, configuration_space:ConfigurationSpace, model_builder,
-                 device:str, log_dir:str, workers:int=1, batch_size:int=16, verbosity:int=0):
-        """
-        X: Tensor
-        test_size: The fraction as a float to be tested upon
-        configuration_space: ConfigurationSpace from configspace (hyperparameters)
-        device: device to be used for computation
-        batch_size: Number of samples to be used at once as an integer
-        verbosity: verbosity level as an integer [0: No output, 1: Summary output, >1: Model and usage output]
-        """
-        self.device                 = torch.device( device )
-        self.configuration_space    = configuration_space
-        self.model_builder          = model_builder
-        training_data, test_data    = train_test_split(X, test_size=test_size)
-        self.training_data          = torch.tensor(training_data.values).to(torch.float32).to( device )
-        self.test_data              = torch.tensor(test_data.values).to(torch.float32).to ( device )
-        self.workers                = workers
-        self.batch_size             = batch_size
-        self.writer                 = SummaryWriter(os.path.join(log_dir,  datetime.datetime.now().strftime("%Y%m%d-%H%M%S")))
-        self.verbosity              = verbosity
-
-    
-    def seed_worker(self, worker_id):
-        """
-        Initalizes all modules with relevant random number generators to a seed to control randomness
-
-        Args:
-            worker_id: Used to be able to receive input from different workers
-        """
-        worker_seed = torch.initial_seed()
-        random.seed(worker_seed)
-        rng = np.random.default_rng(worker_seed)
-
-    def train_epoch(self, model, data_loader, optimizer):
-        """
-        Train the model for one epoch
-
-        Args:
-            model
-            data_loader
-            optimizer
-        """
-        sum_loss = 0
-        for data in data_loader:
-            optimizer.zero_grad()  # Zero the gradients
-            output = model(data)  # Forward pass
-            loss = output.loss
-            sum_loss += loss
-            loss.backward()
-            optimizer.step()  # Update the model parameters
-
-        return sum_loss
-    
-    def evaluate(self, model, data_loader):
-        """
-        Evaluate the model
-
-        Args:
-            model
-            data_loader
-        
-        Returns:
-            Average loss of the model
-        """
-        sum_loss = 0
-        for data in data_loader:
-            with torch.no_grad():
-                output = model(data) 
-                sum_loss += output.loss
-        return sum_loss / len(data_loader)
-    
-    def train(self, config: Configuration, seed:int=0, budget:int=10):
-        """
-        Method to train the model
-
-        Args:
-            config: Configuration to be trained upon
-            seed: initializing seed
-            budget: number of epochs to be used in training
-        
-        Returns:
-            Average loss of the model
-        """
-        t = time.time()        
-        generator = torch.Generator()
-        generator.manual_seed(seed)
-
-        # Dataset Loading
-        train_loader = DataLoader(self.training_data, batch_size=self.batch_size,
-                                  num_workers=self.workers, worker_init_fn=self.seed_worker,
-                                  generator=generator, pin_memory=False )
-        test_loader = DataLoader(self.test_data, batch_size=self.batch_size,
-                                  num_workers=self.workers, worker_init_fn=self.seed_worker,
-                                  generator=generator, pin_memory=False )
-        
-        # Definition
-        model = self.model_builder(config).to( self.device )
-        if self.verbosity > 1:
-            if self.verbosity > 2:
-                print(model)
-                summary(model, inpute_size=self.training_data.shape, mode="train", device=self.device)
-                print_utilization()
-            print(f"Model built in {time.time()-t}s")
-            t = time.time()
-        
-        # Fitting
-        optimizer = model.get_solver( config["solver"] )(model.parameters(), lr=config["learning_rate"])
-        model.init_weights()
-        if self.verbosity > 2:
-            for epoch in tqdm(range(int(budget))):
-                loss = self.train_epoch(model=model, data_loader=train_loader, optimizer=optimizer)
-                self.writer.add_scalar("Training loss", loss, epoch)
-        else:
-            for epoch in range(int(budget)):
-                loss = self.train_epoch(model=model, data_loader=train_loader, optimizer=optimizer)
-                self.writer.add_scalar("Training loss", loss, epoch)
-
-        if self.verbosity > 1:
-            if self.verbosity > 2:
-                print("After training utilization:")
-                print_utilization()
-            print(f"Model trained in {time.time()-t}s")
-            t = time.time()
-        
-        # Evaluation
-        avg_loss = self.evaluate(model, test_loader)
-        self.writer.add_scalar("Validation loss", avg_loss)
-        self.writer.flush()
-        if self.verbosity > 1:
-            print(f"Model evaluated in {time.time()-t}s")
-
-        return avg_loss.cpu()
-
-
-class FIA_VAE_tune_keras:
-    def __init__(self, X, test_size:float, configuration_space:ConfigurationSpace, model_builder,
-                 log_dir:str, batch_size:int=16, verbosity:int=0):
-        self.configuration_space = configuration_space
-        self.model_builder = model_builder
-        self.training_data, self.test_data = train_test_split(X, test_size=test_size)
-        self.batch_size = batch_size
-        self.log_dir = log_dir
-        self.verbosity = verbosity
-
-    def train(self, config: Configuration, seed: int = 0, budget:int=25) -> float:
-        """
-        Method to train the model
-
-        Args:
-            config: Configuration to be trained upon
-            seed: initializing seed
-            budget: number of epochs to be used in training
-        
-        Returns:
-            Average loss of the model
-        """
-        t = time.time()
-        keras.utils.set_random_seed(seed)
-
-        # Definition
-        model = self.model_builder(config)
-        if self.verbosity > 1:
-            if self.verbosity > 2:
-                model.vae.summary()
-                print_utilization()
-            print(f"Model built in {time.time()-t}s")
-            t = time.time()
-
-        # Fitting
-        model.train(self.training_data, self.training_data, epochs=int(budget),
-                    batch_size=self.batch_size, log_dir=self.log_dir, verbosity=self.verbosity)
-        if self.verbosity > 1:
-            if self.verbosity > 2:
-                print("After training utilization:")
-                print_utilization()
-            print(f"Model trained in {time.time()-t}s")
-            t = time.time()
-
-        # Evaluation
-        loss, mse = model.evaluate(self.test_data, verbosity=self.verbosity)
-        if self.verbosity > 1:
-            print(f"Model evaluated in {time.time()-t}s")
-        
-        # Clearing model parameters
-        keras.backend.clear_session()
-        if self.verbosity > 1:
-            print(f"Session cleared in ({time.time()-t}s)")
-                
-        return loss
-
-
-if __name__ == "__main__":
-    main()
->>>>>>> 458808cc
+    main()